
#==============================================================
RELEASE_NOTES for spectrometer module

See README for module info
#==============================================================

<<<<<<< HEAD
R1.0.5-branch  13-Aug-2024  M. Dunning (mdunning)
    Downgrade evrClient module (for now) to match ProfileMonitorAD
=======
R1.1.0  18-Nov-2024  M. Dunning (mdunning)
    Add driver for OceanDirect API, which supports newer Ocean Optics spectrometers. 
        Tested with SR-6 (USB) on linuxRT (buildroot-2019.08-x86_64), API version 2.4.0.
        OceanDirect only supports newer compilers (gcc >= 5.1.0). This means that rhel7 
            is not supported, but buildroot 2019.08 is (with API version <= 2.4.0).
    drvSeaBreezeAPI: enforce min update time
>>>>>>> 96e576f8

R1.0.5  17-Jun-2024  M. Dunning (mdunning)
    Reorganize _get_spectrum() to get/set timestamp as soon as possible

R1.0.4  6-Jun-2024  M. Dunning (mdunning)
    Add PV to set event code for EVR timestamping
    Add ability to build IOC binary (Basil Aljamal)
    Exclude timing modules for PCDS (Basil Aljamal)

R1.0.3  23-May-2024  M. Dunning (mdunning)
    Add EVR timestamping

R1.0.2  27-Mar-2024  M. Dunning (mdunning)
    Add trig mode feature, which allows external triggering 

R1.0.1  10-Jul-2023  M. Dunning (mdunning)
    Decouple seabreeze source code.  Source code now lives in $PACKAGE_TOP.

R1.0.0  19-Apr-2023  M. Dunning (mdunning)
    Inital version

# End of file
<|MERGE_RESOLUTION|>--- conflicted
+++ resolved
@@ -5,17 +5,15 @@
 See README for module info
 #==============================================================
 
-<<<<<<< HEAD
-R1.0.5-branch  13-Aug-2024  M. Dunning (mdunning)
+R1.0.5-branch-0.1  18-Nov-2024  M. Dunning (mdunning)
     Downgrade evrClient module (for now) to match ProfileMonitorAD
-=======
+
 R1.1.0  18-Nov-2024  M. Dunning (mdunning)
     Add driver for OceanDirect API, which supports newer Ocean Optics spectrometers. 
         Tested with SR-6 (USB) on linuxRT (buildroot-2019.08-x86_64), API version 2.4.0.
         OceanDirect only supports newer compilers (gcc >= 5.1.0). This means that rhel7 
             is not supported, but buildroot 2019.08 is (with API version <= 2.4.0).
     drvSeaBreezeAPI: enforce min update time
->>>>>>> 96e576f8
 
 R1.0.5  17-Jun-2024  M. Dunning (mdunning)
     Reorganize _get_spectrum() to get/set timestamp as soon as possible
